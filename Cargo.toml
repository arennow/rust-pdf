[package]
name = "pdf-canvas"
version = "0.6.1-PRE"
authors = ["Simon Sapin <simon.sapin@exyr.org>",
	   "Rasmus Kaj <rasmus@krats.se>"]
license = "MIT"
description = """
Generate PDF files in pure Rust.
Currently, simple vector graphics and text set in the 14 built-in \
fonts are supported."""
keywords = ["pdf"]
documentation = "https://docs.rs/pdf-canvas"
repository = "https://github.com/kaj/rust-pdf"
readme = "README.md"

build = "src/build_metrics.rs"

[build-dependencies]
<<<<<<< HEAD
lazy_static = "1.2"

[dependencies]
lazy_static = "1.2"
=======
lazy_static = "1.3"

[dependencies]
lazy_static = "1.3"
>>>>>>> 021e4505
time = "0.1"<|MERGE_RESOLUTION|>--- conflicted
+++ resolved
@@ -16,15 +16,8 @@
 build = "src/build_metrics.rs"
 
 [build-dependencies]
-<<<<<<< HEAD
-lazy_static = "1.2"
-
-[dependencies]
-lazy_static = "1.2"
-=======
 lazy_static = "1.3"
 
 [dependencies]
 lazy_static = "1.3"
->>>>>>> 021e4505
 time = "0.1"